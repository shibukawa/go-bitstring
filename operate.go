/*
Copyright 2014 Google Inc.

Licensed under the Apache License, Version 2.0 (the "License");
you may not use this file except in compliance with the License.
You may obtain a copy of the License at

     http://www.apache.org/licenses/LICENSE-2.0

Unless required by applicable law or agreed to in writing, software
distributed under the License is distributed on an "AS IS" BASIS,
WITHOUT WARRANTIES OR CONDITIONS OF ANY KIND, either express or implied.
See the License for the specific language governing permissions and
limitations under the License.
*/
package bitarray

import (
	"errors"
	"io"
	"log"
)

const (
	Uint8Size  = uint64(8)
	Uint16Size = uint64(16)
	Uint32Size = uint64(32)
	Uint64Size = uint64(64)
	Int8Size   = uint64(8)
	Int16Size  = uint64(16)
	Int32Size  = uint64(32)
	Int64Size  = uint64(64)
)

// ErrSizeTooLarge is passed to panic if specified size for operations is too large
// for its return type.
var ErrSizeTooLarge = errors.New("bitarray: Specified is too large.")

// A Buffer is a variable-sized buffer of bytes with basic bit extract operations.
type Buffer struct {
	buf    io.ByteReader // contents should be io.ByteReader ready type.
	n      uint8         // index of current bit position in byte segmentation.
	extra  uint8         // extra byte unmanupilated in last operation.
	unread bool          // flag if this buffer is unread or not.
}

func NewBuffer(b io.ByteReader) *Buffer {
	return &Buffer{
		buf:    b,
		unread: true,
	}
}

// PopUint8 extract next `size` bits from Buffer. If buffer reaches tail of buffer,
// it returns bits left in the buffer and io.EOF
func (b *Buffer) PopUint8(size uint64) (uint8, error) {
	if size > Uint8Size {
		return 0, ErrSizeTooLarge
	}

	var bin uint8
	if b.unread || uint64(b.n)+size >= Uint8Size {
		c, err := b.buf.ReadByte()
		if err == io.EOF {
			bin = b.extra >> b.n
			b.n += uint8(size) - uint8(Uint8Size) // Add overflowed bit size
			b.extra = 0x00
			return bin, io.EOF
		}
		if err != nil {
			return 0, err
		}
		n := (uint64(b.n) + size) % Uint8Size
		bin = uint8(c) >> (Uint8Size - n)
		bin += b.extra >> b.n << n
		b.extra = uint8(c) << n
		b.n = uint8(n)
		if b.unread {
			b.unread = false
		}
	} else {
		bin = b.extra >> (Uint8Size - size)
		b.n += uint8(size)
		b.extra = b.extra << size
	}
	return bin, nil
}

// PopUint16 extract next `size` bits from Buffer. If buffer reaches tail of buffer,
// it returns bits left in the buffer and io.EOF
func (b *Buffer) PopUint16(size uint64) (uint16, error) {
	if size > Uint16Size {
		return 0, ErrSizeTooLarge
	}

	if size <= Uint8Size {
		bin, err := b.PopUint8(size)
		return uint16(bin), err
	} else {
		bin, err := b.PopUint8(Uint8Size)
		if err != nil {
			if err == io.EOF {
				b.n += uint8(size - Uint8Size) // Add overflowed bit size
			}
			return uint16(bin), err
		}
		leftSize := size - Uint8Size
		bin16 := uint16(bin) << leftSize

		bin8, err := b.PopUint8(leftSize)
		if err == io.EOF {
			bin16 = bin16 >> b.n
		}
		return bin16 + uint16(bin8), err
	}
}

// PopUint32 extract next `size` bits from Buffer. If buffer reaches tail of buffer,
// it returns bits left in the buffer and io.EOF
func (b *Buffer) PopUint32(size uint64) (uint32, error) {
	if size > Uint32Size {
		return 0, ErrSizeTooLarge
	}

	if size <= Uint8Size {
		bin, err := b.PopUint8(size)
		return uint32(bin), err
	} else if size <= Uint16Size {
		bin, err := b.PopUint16(size)
		return uint32(bin), err
	}

	bin, err := b.PopUint16(Uint16Size)
	if err != nil {
		if err == io.EOF {
			b.n += uint8(size - Uint16Size)
		}
		return uint32(bin), err
	}
	leftSize := size - Uint16Size

	if leftSize <= Uint8Size {
		bin32 := uint32(bin) << leftSize
		bin8, err := b.PopUint8(leftSize)
		if err == io.EOF {
			bin32 = bin32 >> b.n
		}
		return bin32 + uint32(bin8), err
	}

	bin32 := uint32(bin) << leftSize
	bin16, err := b.PopUint16(leftSize)
	if err == io.EOF {
		bin32 = bin32 >> b.n
	}
	return bin32 + uint32(bin16), err
}

// PopUint64 extract next `size` bits from Buffer. If buffer reaches tail of buffer,
// it returns bits left in the buffer and io.EOF
func (b *Buffer) PopUint64(size uint64) (uint64, error) {
	if size > Uint64Size {
		return 0, ErrSizeTooLarge
	}

	if size <= Uint8Size {
		bin, err := b.PopUint8(size)
		return uint64(bin), err
	} else if size <= Uint16Size {
		bin, err := b.PopUint16(size)
		return uint64(bin), err
	} else if size <= Uint32Size {
		bin, err := b.PopUint32(size)
		return uint64(bin), err
	}
	bin, err := b.PopUint32(Uint32Size)
	if err != nil {
		if err == io.EOF {
			b.n += uint8(size - Uint32Size)
		}
		return uint64(bin), err
	}
	leftSize := size - Uint32Size

	if leftSize <= Uint8Size {
		bin64 := uint64(bin) << leftSize
		bin8, err := b.PopUint8(leftSize)
		if err == io.EOF {
			bin64 = bin64 >> b.n
		}
		return bin64 + uint64(bin8), err
	} else if leftSize <= Uint16Size {
		bin64 := uint64(bin) << leftSize
		bin16, err := b.PopUint16(leftSize)
		if err == io.EOF {
			bin64 = bin64 >> b.n
		}
		return bin64 + uint64(bin16), err
	}

	bin64 := uint64(bin) << leftSize
	bin32, err := b.PopUint32(leftSize)
	if err == io.EOF {
		bin64 = bin64 >> b.n
	}
	return bin64 + uint64(bin32), err
}

<<<<<<< HEAD
// PopBytes extract first `size` bytes from Buffer. If buffer reaches tail of buffer,
// it returns bytes left in the buffer and io.EOF
func (b *Buffer) PopBytes(size uint64) ([]byte, error) {

=======
// PopBytes extract next `size` bytes from Buffer. If buffer reaches tail of buffer,
// it returns bits left in the buffer and io.EOF
func (b *Buffer) PopBytes(size uint64) ([]byte, error) {
	bytes := []byte{}
	log.Printf("b: %#v, start: %#v", b.buf, bytes)
	for i := uint64(0); i < size; i++ {
		byt, err := b.PopUint8(Uint8Size)
		if err != nil {
			bytes = append(bytes, byt)
			return bytes, err
		}
		bytes = append(bytes, byt)
	}
	return bytes, nil
>>>>>>> 85eaf288
}<|MERGE_RESOLUTION|>--- conflicted
+++ resolved
@@ -206,12 +206,6 @@
 	return bin64 + uint64(bin32), err
 }
 
-<<<<<<< HEAD
-// PopBytes extract first `size` bytes from Buffer. If buffer reaches tail of buffer,
-// it returns bytes left in the buffer and io.EOF
-func (b *Buffer) PopBytes(size uint64) ([]byte, error) {
-
-=======
 // PopBytes extract next `size` bytes from Buffer. If buffer reaches tail of buffer,
 // it returns bits left in the buffer and io.EOF
 func (b *Buffer) PopBytes(size uint64) ([]byte, error) {
@@ -226,5 +220,4 @@
 		bytes = append(bytes, byt)
 	}
 	return bytes, nil
->>>>>>> 85eaf288
 }